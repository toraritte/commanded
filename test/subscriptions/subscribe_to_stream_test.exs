defmodule EventStore.Subscriptions.SubscribeToStream do
  use EventStore.StorageCase

  alias EventStore.{EventFactory,ProcessHelper,Wait}
  alias EventStore.{Streams,Subscriptions,Subscriber}
  alias EventStore.Subscriptions.Subscription
  alias EventStore.Streams.Stream

  setup do
    subscription_name = UUID.uuid4()

    {:ok, %{subscription_name: subscription_name}}
  end

  describe "single stream subscription" do
    setup [:append_events_to_another_stream]

    test "subscribe to single stream from origin should receive all its events", %{subscription_name: subscription_name} do
      stream_uuid = UUID.uuid4
      events = EventFactory.create_events(1)

      {:ok, _stream} = Streams.Supervisor.open_stream(stream_uuid)

      {:ok, _subscription} = subscribe_to_stream(stream_uuid, subscription_name, self())

      :ok = Stream.append_to_stream(stream_uuid, 0, events)

      assert_receive {:events, received_events}
      assert pluck(received_events, :data) == pluck(events, :data)
    end

    test "subscribe to single stream from given stream version should only receive later events", %{subscription_name: subscription_name} do
      stream_uuid = UUID.uuid4
      initial_events = EventFactory.create_events(1)
      new_events = EventFactory.create_events(1, 2)

      {:ok, _stream} = Streams.Supervisor.open_stream(stream_uuid)
      :ok = Stream.append_to_stream(stream_uuid, 0, initial_events)

      {:ok, _subscription} = subscribe_to_stream(stream_uuid, subscription_name, self(), start_from_stream_version: 1)

      :ok = Stream.append_to_stream(stream_uuid, 1, new_events)

      assert_receive {:events, received_events}
      assert pluck(received_events, :data) == pluck(new_events, :data)
    end

    test "subscribe to stream more than once using same subscription name should error", %{subscription_name: subscription_name} do
      stream_uuid = UUID.uuid4
      {:ok, _stream} = Streams.Supervisor.open_stream(stream_uuid)

      {:ok, _subscription} = Subscriptions.subscribe_to_stream(stream_uuid, subscription_name, self())
      {:error, :subscription_already_exists} = Subscriptions.subscribe_to_stream(stream_uuid, subscription_name, self())
    end

    test "subscribe to single stream should ignore events from another stream", %{subscription_name: subscription_name} do
      interested_stream_uuid = UUID.uuid4
      other_stream_uuid = UUID.uuid4

      interested_events = EventFactory.create_events(1)
      other_events = EventFactory.create_events(1)

      {:ok, _interested_stream} = Streams.Supervisor.open_stream(interested_stream_uuid)
      {:ok, _other_stream} = Streams.Supervisor.open_stream(other_stream_uuid)

      {:ok, _subscription} = subscribe_to_stream(interested_stream_uuid, subscription_name, self())

      :ok = Stream.append_to_stream(interested_stream_uuid, 0, interested_events)
      :ok = Stream.append_to_stream(other_stream_uuid, 0, other_events)

      # received events should not include events from the other stream
      assert_receive {:events, received_events}
      assert pluck(received_events, :data) == pluck(interested_events, :data)
    end

    test "subscribe to single stream with mapper function should receive all its mapped events", %{subscription_name: subscription_name} do
      stream_uuid = UUID.uuid4
      events = EventFactory.create_events(3)

      {:ok, _stream} = Streams.Supervisor.open_stream(stream_uuid)

      {:ok, _subscription} = subscribe_to_stream(stream_uuid, subscription_name, self(), mapper: fn event -> event.event_id end)

      :ok = Stream.append_to_stream(stream_uuid, 0, events)

      assert_receive {:events, received_mapped_events}
      assert received_mapped_events == [4, 5, 6]
    end

    test "subscribe to single stream should continue receiving events after ack", %{subscription_name: subscription_name} do
      stream_uuid = UUID.uuid4
      initial_events = EventFactory.create_events(1)
      new_events = EventFactory.create_events(1, 2)

      {:ok, _stream} = Streams.Supervisor.open_stream(stream_uuid)
      :ok = Stream.append_to_stream(stream_uuid, 0, initial_events)
      :ok = Stream.append_to_stream(stream_uuid, 1, new_events)

      {:ok, subscription} = Subscriptions.subscribe_to_stream(stream_uuid, subscription_name, self())

      assert_receive {:events, received_events}
      assert pluck(received_events, :data) == pluck(initial_events, :data)

      Subscription.ack(subscription, received_events)

      assert_receive {:events, received_events}
      assert pluck(received_events, :data) == pluck(new_events, :data)

      Subscription.ack(subscription, received_events)

      refute_receive {:events, _received_events}
    end

<<<<<<< HEAD
    # append events to another stream so that for single stream subscription tests the
    # event id does not match the stream version
    def append_events_to_another_stream(_context) do
      stream_uuid = UUID.uuid4()
      events = EventFactory.create_events(3)

      :ok = EventStore.append_to_stream(stream_uuid, 0, events)
=======
    test "should support ack received events by `stream_version`", %{subscription_name: subscription_name} do
      stream_uuid = UUID.uuid4
      initial_events = EventFactory.create_events(1)
      new_events = EventFactory.create_events(1, 2)

      {:ok, _stream} = Streams.Supervisor.open_stream(stream_uuid)
      :ok = Stream.append_to_stream(stream_uuid, 0, initial_events)
      :ok = Stream.append_to_stream(stream_uuid, 1, new_events)

      {:ok, subscription} = Subscriptions.subscribe_to_stream(stream_uuid, subscription_name, self())

      assert_receive {:events, received_events}
      assert pluck(received_events, :data) == pluck(initial_events, :data)

      Subscription.ack(subscription, 1)

      assert_receive {:events, received_events}
      assert pluck(received_events, :data) == pluck(new_events, :data)

      Subscription.ack(subscription, 2)

      refute_receive {:events, _received_events}
    end

    test "should error when attempting to ack received events by invalid `stream_version`", %{subscription_name: subscription_name} do
      stream_uuid = UUID.uuid4
      initial_events = EventFactory.create_events(1)
      new_events = EventFactory.create_events(1, 2)

      {:ok, _stream} = Streams.Supervisor.open_stream(stream_uuid)
      :ok = Stream.append_to_stream(stream_uuid, 0, initial_events)
      :ok = Stream.append_to_stream(stream_uuid, 1, new_events)

      {:ok, subscription} = Subscriptions.subscribe_to_stream(stream_uuid, subscription_name, self())

      assert_receive {:events, received_events}
      assert pluck(received_events, :data) == pluck(initial_events, :data)

      Process.unlink(subscription)
      ref = Process.monitor(subscription)

      # ack an incorrect `stream_version` should crash subscription process
      Subscription.ack(subscription, 2)

      assert_receive {:DOWN, ^ref, _, _, _}
>>>>>>> 4f1288ce
    end
  end

  describe "all stream subscription" do
    test "subscribe to all streams should receive events from all streams", %{subscription_name: subscription_name} do
      stream1_uuid = UUID.uuid4
      stream2_uuid = UUID.uuid4

      stream1_events = EventFactory.create_events(1)
      stream2_events = EventFactory.create_events(1)

      {:ok, subscription} = subscribe_to_all_streams(subscription_name, self())

      {:ok, _stream1} = Streams.Supervisor.open_stream(stream1_uuid)
      {:ok, _stream2} = Streams.Supervisor.open_stream(stream2_uuid)

      :ok = Stream.append_to_stream(stream1_uuid, 0, stream1_events)
      :ok = Stream.append_to_stream(stream2_uuid, 0, stream2_events)

      assert_receive {:events, stream1_received_events}
      Subscription.ack(subscription, stream1_received_events)

      assert_receive {:events, stream2_received_events}

      assert pluck(stream1_received_events, :data) == pluck(stream1_events, :data)
      assert pluck(stream2_received_events, :data) == pluck(stream2_events, :data)
      assert stream1_received_events != stream2_received_events
    end

    test "subscribe to all streams from given stream id should only receive later events from all streams", %{subscription_name: subscription_name} do
      stream1_uuid = UUID.uuid4
      stream2_uuid = UUID.uuid4

      stream1_initial_events = EventFactory.create_events(1)
      stream2_initial_events = EventFactory.create_events(1)
      stream1_new_events = EventFactory.create_events(1, 2)
      stream2_new_events = EventFactory.create_events(1, 2)

      {:ok, _stream1} = Streams.Supervisor.open_stream(stream1_uuid)
      {:ok, _stream2} = Streams.Supervisor.open_stream(stream2_uuid)

      :ok = Stream.append_to_stream(stream1_uuid, 0, stream1_initial_events)
      :ok = Stream.append_to_stream(stream2_uuid, 0, stream2_initial_events)

      {:ok, subscription} = subscribe_to_all_streams(subscription_name, self(), start_from_event_id: 2)

      :ok = Stream.append_to_stream(stream1_uuid, 1, stream1_new_events)
      :ok = Stream.append_to_stream(stream2_uuid, 1, stream2_new_events)

      assert_receive {:events, stream1_received_events}
      Subscription.ack(subscription, stream1_received_events)

      assert_receive {:events, stream2_received_events}

      assert pluck(stream1_received_events, :data) == pluck(stream1_new_events, :data)
      assert pluck(stream2_received_events, :data) == pluck(stream2_new_events, :data)
      assert stream1_received_events != stream2_received_events
    end

    test "should monitor all stream subscription, terminate subscription and subscriber on error", %{subscription_name: subscription_name} do
      stream_uuid = UUID.uuid4
      events = EventFactory.create_events(1)

      {:ok, _stream} = Streams.Supervisor.open_stream(stream_uuid)

      {:ok, subscriber1} = Subscriber.start(self())
      {:ok, subscriber2} = Subscriber.start_link(self())

      {:ok, subscription1} = subscribe_to_all_streams(subscription_name <> "1", subscriber1)
      {:ok, subscription2} = subscribe_to_all_streams(subscription_name <> "2", subscriber2)

      ProcessHelper.shutdown(subscription1)

      # should kill subscription and subscriber
      assert Process.alive?(subscription1) == false
      assert Process.alive?(subscriber1) == false

      # other subscription should be unaffected
      assert Process.alive?(subscription2) == true
      assert Process.alive?(subscriber2) == true

      # wait for subscriptions to receive DOWN notification
      :timer.sleep(500)

      # appending events to stream should notify subscription 2
      :ok = Stream.append_to_stream(stream_uuid, 0, events)

      # subscription 2 should still receive events
      assert_receive {:events, received_events}
      refute_receive {:events, _events}

      assert pluck(received_events, :data) == pluck(events, :data)
      assert pluck(Subscriber.received_events(subscriber2), :data) == pluck(events, :data)
    end

    test "should ack received events", %{subscription_name: subscription_name} do
      stream_uuid = UUID.uuid4
      stream_events = EventFactory.create_events(6)
      initial_events = Enum.take(stream_events, 3)
      remaining_events = Enum.drop(stream_events, 3)

      {:ok, subscription} = subscribe_to_all_streams(subscription_name, self())

      {:ok, _stream} = Streams.Supervisor.open_stream(stream_uuid)

      :ok = Stream.append_to_stream(stream_uuid, 0, initial_events)

      assert_receive {:events, initial_received_events}
      assert length(initial_received_events) == 3
      assert pluck(initial_received_events, :data) == pluck(initial_events, :data)

      # acknowledge receipt of first event only
      Subscription.ack(subscription, hd(initial_received_events))

      refute_receive {:events, _events}

      # should not send further events until ack'd all previous
      :ok = Stream.append_to_stream(stream_uuid, 3, remaining_events)

      refute_receive {:events, _events}

      # acknowledge receipt of all initial events
      Subscription.ack(subscription, initial_received_events)

      assert_receive {:events, remaining_received_events}
      assert length(remaining_received_events) == 3
      assert pluck(remaining_received_events, :data) == pluck(remaining_events, :data)
    end

    test "should support ack received events by `event_id`", %{subscription_name: subscription_name} do
      stream1_uuid = UUID.uuid4
      stream2_uuid = UUID.uuid4

      stream1_events = EventFactory.create_events(1)
      stream2_events = EventFactory.create_events(1)

      {:ok, subscription} = Subscriptions.subscribe_to_all_streams(subscription_name, self())

      {:ok, _stream1} = Streams.Supervisor.open_stream(stream1_uuid)
      {:ok, _stream2} = Streams.Supervisor.open_stream(stream2_uuid)

      :ok = Stream.append_to_stream(stream1_uuid, 0, stream1_events)
      :ok = Stream.append_to_stream(stream2_uuid, 0, stream2_events)

      assert_receive {:events, stream1_received_events}
      Subscription.ack(subscription, 1)

      assert_receive {:events, stream2_received_events}

      assert pluck(stream1_received_events, :data) == pluck(stream1_events, :data)
      assert pluck(stream2_received_events, :data) == pluck(stream2_events, :data)
      assert stream1_received_events != stream2_received_events
    end

    test "should error when attempting to ack received events by incorrect `event_id`", %{subscription_name: subscription_name} do
      stream1_uuid = UUID.uuid4
      stream2_uuid = UUID.uuid4

      stream1_events = EventFactory.create_events(1)
      stream2_events = EventFactory.create_events(1)

      {:ok, _stream1} = Streams.Supervisor.open_stream(stream1_uuid)
      {:ok, _stream2} = Streams.Supervisor.open_stream(stream2_uuid)

      :ok = Stream.append_to_stream(stream1_uuid, 0, stream1_events)
      :ok = Stream.append_to_stream(stream2_uuid, 0, stream2_events)

      {:ok, subscription} = Subscriptions.subscribe_to_all_streams(subscription_name, self())

      assert_receive {:events, stream1_received_events}
      assert pluck(stream1_received_events, :data) == pluck(stream1_events, :data)

      Process.unlink(subscription)
      ref = Process.monitor(subscription)

      # ack an incorrect `event_id` should crash subscription process
      Subscription.ack(subscription, 2)

      assert_receive {:DOWN, ^ref, _, _, _}
    end
  end

  describe "monitor single stream subscription" do
    test "should monitor subscription and terminate subscription and subscriber on error", %{subscription_name: subscription_name} do
      stream_uuid = UUID.uuid4
      events = EventFactory.create_events(1)

      {:ok, _stream} = Streams.Supervisor.open_stream(stream_uuid)
      {:ok, subscriber1} = Subscriber.start_link(self())
      {:ok, subscriber2} = Subscriber.start_link(self())

      {:ok, subscription1} = subscribe_to_stream(stream_uuid, subscription_name <> "-1", subscriber1)
      {:ok, subscription2} = subscribe_to_stream(stream_uuid, subscription_name <> "-2", subscriber2)

      refute_receive {:events, _events}

      # unlink subscriber so we don't crash the test when it is terminated by the subscription shutdown
      Process.unlink(subscriber1)

      ProcessHelper.shutdown(subscription1)

      # should kill subscription and subscriber
      assert Process.alive?(subscription1) == false
      assert Process.alive?(subscriber1) == false

      # other subscription should be unaffected
      assert Process.alive?(subscription2) == true
      assert Process.alive?(subscriber2) == true

      # should still notify subscription 2
      :ok = Stream.append_to_stream(stream_uuid, 0, events)

      # subscription 2 should still receive events
      assert_receive {:events, received_events}
      refute_receive {:events, _events}

      assert pluck(received_events, :data) == pluck(events, :data)
      assert pluck(Subscriber.received_events(subscriber2), :data) == pluck(events, :data)
    end

    test "should monitor subscriber and terminate subscription on error", %{subscription_name: subscription_name} do
      stream_uuid = UUID.uuid4
      events = EventFactory.create_events(1)

      {:ok, _stream} = Streams.Supervisor.open_stream(stream_uuid)
      {:ok, subscriber1} = Subscriber.start_link(self())
      {:ok, subscriber2} = Subscriber.start_link(self())

      {:ok, subscription1} = subscribe_to_stream(stream_uuid, subscription_name <> "-1", subscriber1)
      {:ok, subscription2} = subscribe_to_stream(stream_uuid, subscription_name <> "-2", subscriber2)

      refute_receive {:events, _events}

      # unlink subscriber so we don't crash the test when it is terminated by the subscription shutdown
      Process.unlink(subscriber1)

      ProcessHelper.shutdown(subscriber1)

      # should kill subscription and subscriber
      assert Process.alive?(subscription1) == false
      assert Process.alive?(subscriber1) == false

      # other subscription should be unaffected
      assert Process.alive?(subscription2) == true
      assert Process.alive?(subscriber2) == true

      # should still notify subscription 2
      :ok = Stream.append_to_stream(stream_uuid, 0, events)

      # subscription 2 should still receive events
      assert_receive {:events, received_events}
      refute_receive {:events, _events}

      assert pluck(received_events, :data) == pluck(events, :data)
      assert pluck(Subscriber.received_events(subscriber2), :data) == pluck(events, :data)
    end

    test "unsubscribe from a single stream subscription should stop subscriber from receiving events", %{subscription_name: subscription_name} do
      stream_uuid = UUID.uuid4
      events = EventFactory.create_events(1)

      {:ok, _stream} = Streams.Supervisor.open_stream(stream_uuid)
      {:ok, subscription} = subscribe_to_stream(stream_uuid, subscription_name, self())

      :ok = Subscriptions.unsubscribe_from_stream(stream_uuid, subscription_name)

      :ok = Stream.append_to_stream(stream_uuid, 0, events)

      refute_receive {:events, _received_events}
      assert Process.alive?(subscription) == false
    end
  end

  defmodule CollectingSubscriber do
    use GenServer

    def start_link(subscription_name) do
      GenServer.start_link(__MODULE__, subscription_name)
    end

    def received_events(subscriber) do
      GenServer.call(subscriber, {:received_events})
    end

    def subscribed?(subscriber) do
      GenServer.call(subscriber, {:subscribed?})
    end

    def unsubscribe(subscriber) do
      GenServer.call(subscriber, {:unsubscribe})
    end

    def init(subscription_name) do
      {:ok, subscription} = Subscriptions.subscribe_to_all_streams(subscription_name, self())

      {:ok, %{events: [], subscription: subscription, subscription_name: subscription_name}}
    end

    def handle_call({:received_events}, _from, %{events: events} = state) do
      {:reply, events, state}
    end

    def handle_call({:subscribed?}, _from, %{subscription: subscription} = state) do
      reply = Subscription.subscribed?(subscription)
      {:reply, reply, state}
    end

    def handle_call({:unsubscribe}, _from, %{subscription_name: subscription_name} = state) do
      Subscriptions.unsubscribe_from_all_streams(subscription_name)
      {:reply, :ok, state}
    end

    def handle_info({:events, received_events}, %{events: events, subscription: subscription} = state) do
      Subscription.ack(subscription, received_events)

      {:noreply, %{state | events: events ++ received_events}}
    end
  end

  describe "many subscriptions to all stream" do
    test "should all receive events from any stream", %{subscription_name: subscription_name} do
      stream1_uuid = UUID.uuid4()
      stream2_uuid = UUID.uuid4()

      stream1_events = EventFactory.create_events(3)
      stream2_events = EventFactory.create_events(3)

      {:ok, subscriber1} = CollectingSubscriber.start_link(subscription_name <> "-1")
      {:ok, subscriber2} = CollectingSubscriber.start_link(subscription_name <> "-2")
      {:ok, subscriber3} = CollectingSubscriber.start_link(subscription_name <> "-3")
      {:ok, subscriber4} = CollectingSubscriber.start_link(subscription_name <> "-4")

      Wait.until(fn ->
        assert CollectingSubscriber.subscribed?(subscriber1)
        assert CollectingSubscriber.subscribed?(subscriber2)
        assert CollectingSubscriber.subscribed?(subscriber3)
        assert CollectingSubscriber.subscribed?(subscriber4)
      end)

      {:ok, _stream1} = Streams.Supervisor.open_stream(stream1_uuid)
      {:ok, _stream2} = Streams.Supervisor.open_stream(stream2_uuid)

      :ok = Stream.append_to_stream(stream1_uuid, 0, stream1_events)
      :ok = Stream.append_to_stream(stream2_uuid, 0, stream2_events)

      Wait.until(fn ->
        all_received_events =
          [subscriber1, subscriber2, subscriber3, subscriber4]
          |> Enum.reduce([], fn (subscriber, events) ->
            events ++ CollectingSubscriber.received_events(subscriber)
          end)

        assert length(all_received_events) == 4 * 6
      end)

      CollectingSubscriber.unsubscribe(subscriber1)
      CollectingSubscriber.unsubscribe(subscriber2)
      CollectingSubscriber.unsubscribe(subscriber3)
      CollectingSubscriber.unsubscribe(subscriber4)
    end
  end

  # subscribe to a single stream and wait for the subscription to be subscribed
  defp subscribe_to_stream(stream_uuid, subscription_name, subscriber, opts \\ []) do
    with {:ok, subscription} <- Subscriptions.subscribe_to_stream(stream_uuid, subscription_name, subscriber, opts) do
      wait_until_subscribed(subscription)

      {:ok, subscription}
    end
  end

  # subscribe to all streams and wait for the subscription to be subscribed
  defp subscribe_to_all_streams(subscription_name, subscriber, opts \\ []) do
    with {:ok, subscription} <- Subscriptions.subscribe_to_all_streams(subscription_name, subscriber, opts) do
      wait_until_subscribed(subscription)

      {:ok, subscription}
    end
  end

  defp wait_until_subscribed(subscription) do
    Wait.until(fn ->
      assert Subscription.subscribed?(subscription)
    end)
  end

  defp pluck(enumerable, field) do
    Enum.map(enumerable, &Map.get(&1, field))
  end
end<|MERGE_RESOLUTION|>--- conflicted
+++ resolved
@@ -111,7 +111,53 @@
       refute_receive {:events, _received_events}
     end
 
-<<<<<<< HEAD
+    test "should support ack received events by `stream_version`", %{subscription_name: subscription_name} do
+      stream_uuid = UUID.uuid4
+      initial_events = EventFactory.create_events(1)
+      new_events = EventFactory.create_events(1, 2)
+
+      {:ok, _stream} = Streams.Supervisor.open_stream(stream_uuid)
+      :ok = Stream.append_to_stream(stream_uuid, 0, initial_events)
+      :ok = Stream.append_to_stream(stream_uuid, 1, new_events)
+
+      {:ok, subscription} = Subscriptions.subscribe_to_stream(stream_uuid, subscription_name, self())
+
+      assert_receive {:events, received_events}
+      assert pluck(received_events, :data) == pluck(initial_events, :data)
+
+      Subscription.ack(subscription, 1)
+
+      assert_receive {:events, received_events}
+      assert pluck(received_events, :data) == pluck(new_events, :data)
+
+      Subscription.ack(subscription, 2)
+
+      refute_receive {:events, _received_events}
+    end
+
+    test "should error when attempting to ack received events by invalid `stream_version`", %{subscription_name: subscription_name} do
+      stream_uuid = UUID.uuid4
+      initial_events = EventFactory.create_events(1)
+      new_events = EventFactory.create_events(1, 2)
+
+      {:ok, _stream} = Streams.Supervisor.open_stream(stream_uuid)
+      :ok = Stream.append_to_stream(stream_uuid, 0, initial_events)
+      :ok = Stream.append_to_stream(stream_uuid, 1, new_events)
+
+      {:ok, subscription} = Subscriptions.subscribe_to_stream(stream_uuid, subscription_name, self())
+
+      assert_receive {:events, received_events}
+      assert pluck(received_events, :data) == pluck(initial_events, :data)
+
+      Process.unlink(subscription)
+      ref = Process.monitor(subscription)
+
+      # ack an incorrect `stream_version` should crash subscription process
+      Subscription.ack(subscription, 2)
+
+      assert_receive {:DOWN, ^ref, _, _, _}
+    end
+
     # append events to another stream so that for single stream subscription tests the
     # event id does not match the stream version
     def append_events_to_another_stream(_context) do
@@ -119,53 +165,6 @@
       events = EventFactory.create_events(3)
 
       :ok = EventStore.append_to_stream(stream_uuid, 0, events)
-=======
-    test "should support ack received events by `stream_version`", %{subscription_name: subscription_name} do
-      stream_uuid = UUID.uuid4
-      initial_events = EventFactory.create_events(1)
-      new_events = EventFactory.create_events(1, 2)
-
-      {:ok, _stream} = Streams.Supervisor.open_stream(stream_uuid)
-      :ok = Stream.append_to_stream(stream_uuid, 0, initial_events)
-      :ok = Stream.append_to_stream(stream_uuid, 1, new_events)
-
-      {:ok, subscription} = Subscriptions.subscribe_to_stream(stream_uuid, subscription_name, self())
-
-      assert_receive {:events, received_events}
-      assert pluck(received_events, :data) == pluck(initial_events, :data)
-
-      Subscription.ack(subscription, 1)
-
-      assert_receive {:events, received_events}
-      assert pluck(received_events, :data) == pluck(new_events, :data)
-
-      Subscription.ack(subscription, 2)
-
-      refute_receive {:events, _received_events}
-    end
-
-    test "should error when attempting to ack received events by invalid `stream_version`", %{subscription_name: subscription_name} do
-      stream_uuid = UUID.uuid4
-      initial_events = EventFactory.create_events(1)
-      new_events = EventFactory.create_events(1, 2)
-
-      {:ok, _stream} = Streams.Supervisor.open_stream(stream_uuid)
-      :ok = Stream.append_to_stream(stream_uuid, 0, initial_events)
-      :ok = Stream.append_to_stream(stream_uuid, 1, new_events)
-
-      {:ok, subscription} = Subscriptions.subscribe_to_stream(stream_uuid, subscription_name, self())
-
-      assert_receive {:events, received_events}
-      assert pluck(received_events, :data) == pluck(initial_events, :data)
-
-      Process.unlink(subscription)
-      ref = Process.monitor(subscription)
-
-      # ack an incorrect `stream_version` should crash subscription process
-      Subscription.ack(subscription, 2)
-
-      assert_receive {:DOWN, ^ref, _, _, _}
->>>>>>> 4f1288ce
     end
   end
 
